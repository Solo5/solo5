--- conflicted
+++ resolved
@@ -58,28 +58,6 @@
             _assert_fail(__FILE__, STR(__LINE__), #e); \
     } while (0)
 
-<<<<<<< HEAD
-/* cpu.S: low-level CPU functions */
-void cpu_halt(void) __attribute__((noreturn));
-void cpu_tss_load(uint16_t);
-void cpu_idt_load(uint64_t);
-void cpu_gdt_load(uint64_t);
-void cpu_sse_enable(void);
-uint64_t cpu_rdtsc(void);
-
-/* intr.c: interrupt handling */
-void intr_init(void);
-void intr_enable(void);
-void intr_disable(void);
-void intr_register_irq(unsigned irq, int (*handler)(void *), void *arg);
-extern int intr_depth;
-
-/* mem.c: low-level page alloc routines */
-uint64_t mem_max_addr(void);
-void *sbrk(ptrdiff_t increment);
-
-=======
->>>>>>> 19e6ea8e
 /* malloc.c: memory allocation */
 void *malloc(size_t bytes);
 void  free(void *ptr);
