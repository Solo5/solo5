/*
 * Copyright (c) 2017 Contributors as noted in the AUTHORS file
 *
 * This file is part of Solo5, a unikernel base layer.
 *
 * Permission to use, copy, modify, and/or distribute this software
 * for any purpose with or without fee is hereby granted, provided
 * that the above copyright notice and this permission notice appear
 * in all copies.
 *
 * THE SOFTWARE IS PROVIDED "AS IS" AND THE AUTHOR DISCLAIMS ALL
 * WARRANTIES WITH REGARD TO THIS SOFTWARE INCLUDING ALL IMPLIED
 * WARRANTIES OF MERCHANTABILITY AND FITNESS. IN NO EVENT SHALL THE
 * AUTHOR BE LIABLE FOR ANY SPECIAL, DIRECT, INDIRECT, OR
 * CONSEQUENTIAL DAMAGES OR ANY DAMAGES WHATSOEVER RESULTING FROM LOSS
 * OF USE, DATA OR PROFITS, WHETHER IN AN ACTION OF CONTRACT,
 * NEGLIGENCE OR OTHER TORTIOUS ACTION, ARISING OUT OF OR IN
 * CONNECTION WITH THE USE OR PERFORMANCE OF THIS SOFTWARE.
 */

#include "../kernel.h"
#include "sinfo.h"
#include "writer.h"

#define DEBUGLOG_PROTO 0xf00789094b6f70cfUL

struct log_msg {
    uint64_t timestamp;
    char data[56];
} __attribute__((packed));

static struct muchannel *channel_out;
static struct log_msg msg_buffer;
static int msg_index;

static void clear_buffer()
{
    msg_index = 0;
    memset(&msg_buffer, 0, sizeof(struct log_msg));
}

static void flush()
{
    msg_buffer.timestamp = muen_get_sched_start();
    muen_channel_write(channel_out, &msg_buffer);
    clear_buffer();
}

int platform_puts(const char *buf, int n)
{
    int i;

    for (i = 0; i < n; i++) {
        if (buf[i] && buf[i] != 0x0d)
        {
            msg_buffer.data[msg_index] = buf[i];
            if (msg_index == 55 || buf[i] == 0x0a)
                flush();
            else
                msg_index++;
        }
    }

    return n;
}

void solo5_console_write(const char *buf, size_t size)
{
    (void)platform_puts(buf, size);
}

void console_init(void)
{
    const struct muen_resource_type *const
        channel = muen_get_resource("debuglog", MUEN_RES_MEMORY);
    uint64_t epoch;

    if (!channel) {
        return;
    }

    clear_buffer();
    epoch        = muen_get_sched_start();
    channel_out  = (struct muchannel *)(channel->data.mem.address);
    muen_channel_init_writer(channel_out, DEBUGLOG_PROTO, sizeof(struct log_msg),
<<<<<<< HEAD
            channel.size, epoch, 0);
=======
                             channel->data.mem.size, epoch);
>>>>>>> 285b80aa
    log(INFO, "Solo5: Console: Muen Channel @ 0x%lx, size 0x%lx, epoch 0x%lx\n",
        channel->data.mem.address, channel->data.mem.size, epoch);
}<|MERGE_RESOLUTION|>--- conflicted
+++ resolved
@@ -83,11 +83,7 @@
     epoch        = muen_get_sched_start();
     channel_out  = (struct muchannel *)(channel->data.mem.address);
     muen_channel_init_writer(channel_out, DEBUGLOG_PROTO, sizeof(struct log_msg),
-<<<<<<< HEAD
             channel.size, epoch, 0);
-=======
-                             channel->data.mem.size, epoch);
->>>>>>> 285b80aa
     log(INFO, "Solo5: Console: Muen Channel @ 0x%lx, size 0x%lx, epoch 0x%lx\n",
         channel->data.mem.address, channel->data.mem.size, epoch);
 }