--- conflicted
+++ resolved
@@ -97,11 +97,7 @@
 
     net_out = (struct muchannel *)(chan_out->data.mem.address);
     muen_channel_init_writer(net_out, MUENNET_PROTO, sizeof(struct net_msg),
-<<<<<<< HEAD
                              channel.size, epoch, 0);
-=======
-                             chan_out->data.mem.size, epoch);
->>>>>>> 285b80aa
     log(INFO, "Solo5: Net: Muen shared memory stream, protocol 0x%lx\n",
         MUENNET_PROTO);
     log(INFO, "Solo5: Net: Output channel @ 0x%lx, size 0x%lx, epoch 0x%lx\n",
