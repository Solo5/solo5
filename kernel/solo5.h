--- conflicted
+++ resolved
@@ -225,7 +225,6 @@
  */
 
 /*
-<<<<<<< HEAD
  * Creates a core dump and exits the application
  * Note: dumpcore needs to be added as a module
  */
@@ -233,9 +232,7 @@
 
 /*
  * Time.
-=======
  * Architecture-independent type for block device offsets, in bytes.
->>>>>>> ce5a3d4b
  */
 typedef uint64_t solo5_off_t;
 
