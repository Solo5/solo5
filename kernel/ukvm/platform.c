--- conflicted
+++ resolved
@@ -40,7 +40,6 @@
 uint64_t platform_mem_size(void)
 {
     return mem_size;
-<<<<<<< HEAD
 }
 
 void platform_abort(void *regs, size_t len)
@@ -54,14 +53,4 @@
     }
     ukvm_do_hypercall(UKVM_HYPERCALL_ABORT, &info);
     platform_exit();
-}
-
-void platform_exit(void)
-{
-    /*
-     * Halt will cause an exit (as in "shutdown") on ukvm.
-     */
-    cpu_halt();
-=======
->>>>>>> 559a010f
 }