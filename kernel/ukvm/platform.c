/*
 * Copyright (c) 2015-2017 Contributors as noted in the AUTHORS file
 *
 * This file is part of Solo5, a unikernel base layer.
 *
 * Permission to use, copy, modify, and/or distribute this software
 * for any purpose with or without fee is hereby granted, provided
 * that the above copyright notice and this permission notice appear
 * in all copies.
 *
 * THE SOFTWARE IS PROVIDED "AS IS" AND THE AUTHOR DISCLAIMS ALL
 * WARRANTIES WITH REGARD TO THIS SOFTWARE INCLUDING ALL IMPLIED
 * WARRANTIES OF MERCHANTABILITY AND FITNESS. IN NO EVENT SHALL THE
 * AUTHOR BE LIABLE FOR ANY SPECIAL, DIRECT, INDIRECT, OR
 * CONSEQUENTIAL DAMAGES OR ANY DAMAGES WHATSOEVER RESULTING FROM LOSS
 * OF USE, DATA OR PROFITS, WHETHER IN AN ACTION OF CONTRACT,
 * NEGLIGENCE OR OTHER TORTIOUS ACTION, ARISING OUT OF OR IN
 * CONNECTION WITH THE USE OR PERFORMANCE OF THIS SOFTWARE.
 */

#include "kernel.h"
#include "ukvm_guest.h"

static const char *cmdline;
static uint64_t mem_size;

void process_bootinfo(void *arg)
{
    struct ukvm_boot_info *bi = arg;

    cmdline = bi->cmdline;
    mem_size = bi->mem_size;
}

const char *platform_cmdline(void)
{
    return cmdline;
}

uint64_t platform_mem_size(void)
{
    return mem_size;
}

void platform_dump_core(void *regs, size_t len)
{
<<<<<<< HEAD
    volatile struct ukvm_dump_core info = { 0 };
    if (len && len <= UKVM_HYPERCALL_MAX_DUMP_INFO_SIZE) {
=======
    volatile struct ukvm_dump_core info;
    memset((void *)&info, 0, sizeof(struct ukvm_dump_core));

    if (len) {
>>>>>>> 9953c4a8
        memcpy((void *)&info.data, regs, len);
        info.len = len;
    }
    ukvm_do_hypercall(UKVM_HYPERCALL_DUMP_CORE, &info);
    platform_exit();
}

void platform_exit(void)
{
    /*
     * Halt will cause an exit (as in "shutdown") on ukvm.
     */
    cpu_halt();
}<|MERGE_RESOLUTION|>--- conflicted
+++ resolved
@@ -44,15 +44,10 @@
 
 void platform_dump_core(void *regs, size_t len)
 {
-<<<<<<< HEAD
-    volatile struct ukvm_dump_core info = { 0 };
-    if (len && len <= UKVM_HYPERCALL_MAX_DUMP_INFO_SIZE) {
-=======
     volatile struct ukvm_dump_core info;
     memset((void *)&info, 0, sizeof(struct ukvm_dump_core));
 
-    if (len) {
->>>>>>> 9953c4a8
+    if (len && len <= UKVM_HYPERCALL_MAX_DUMP_INFO_SIZE) {
         memcpy((void *)&info.data, regs, len);
         info.len = len;
     }
