--- conflicted
+++ resolved
@@ -265,7 +265,6 @@
     int ret;
 };
 
-<<<<<<< HEAD
 /* UKVM_HYPERCALL_ABORT */
 #define UKVM_HYPERCALL_MAX_DUMP_INFO_SIZE 100
 
@@ -276,12 +275,12 @@
 
     /* OUT */
     int ret;
-=======
+};
+
 /* UKVM_HYPERCALL_HALT */
 struct ukvm_halt {
     /* IN */
     int exit_status;
->>>>>>> 559a010f
 };
 
 #endif /* UKVM_GUEST_H */